--- conflicted
+++ resolved
@@ -229,25 +229,8 @@
     let remote_path = remote_index_path(tenant_id, timeline_id, index_generation);
 
     let index_part_bytes = download_retry(
-<<<<<<< HEAD
-        || async {
-            let mut index_part_download = storage.download(&remote_path).await?;
-
-            let mut index_part_bytes = Vec::new();
-            tokio::io::copy(
-                &mut index_part_download.download_stream,
-                &mut index_part_bytes,
-            )
-            .await
-            .with_context(|| format!("Failed to download an index part into file {local_path:?}"))
-            .map_err(DownloadError::Other)?;
-            Ok(index_part_bytes)
-        },
+        || storage.download_all(&remote_path),
         &format!("download {remote_path:?}"),
-=======
-        || storage.download_all(&part_storage_path),
-        &format!("download {part_storage_path:?}"),
->>>>>>> 35fa7569
     )
     .await?;
 
